import 'dart:async';
import 'dart:convert';
import 'dart:math';
import 'package:flutter/material.dart';
import 'package:http/http.dart' as http;
import 'package:flutter_dotenv/flutter_dotenv.dart';
import '../../../models/message.dart';
import '../../../models/persona.dart';
import '../../../core/constants.dart';
import '../prompts/optimized_prompt_service.dart';
// import '../security/security_filter_service.dart'; // Temporarily disabled for build
import '../analysis/pattern_analyzer_service.dart';
import '../analysis/advanced_pattern_analyzer.dart';
import 'optimized_context_manager.dart';
import 'conversation_state_manager.dart';

/// 🚀 통합 OpenAI 서비스 - 성능 최적화 + 한국어 대화 개선
///
/// 주요 기능:
/// 1. 성능 최적화: 요청 풀링, 배칭, 토큰 관리, 연결 풀링
/// 2. 한국어 대화 개선: 반복 방지, 자연스러운 표현, 페르소나별 스타일
/// 3. 대화 주도: 능동적 질문 생성, 상황별 응답
/// 4. GPT-4.1-mini-2025-04-14 모델 사용
class OpenAIService {
  static const String _baseUrl = 'https://api.openai.com/v1/chat/completions';
  static String get _apiKey => AppConstants.openAIKey;
  // OpenAI model is defined in AppConstants

  // 🎯 토큰 제한 설정
  static const int _maxInputTokens = 3000; // 충분한 컨텍스트 유지
  static const int _maxOutputTokens = 200; // 자연스러운 응답 길이
  static const int _maxTranslationTokens = 500; // 번역 품질 보장
  static const double _temperature = 0.85; // 창의성과 일관성 균형 (0.7-0.9 권장)

  // 🔗 연결 풀링
  static final http.Client _httpClient = http.Client();

  // 📋 요청 큐 (배칭용)
  static final List<_PendingRequest> _requestQueue = [];
  static Timer? _batchTimer;
  static const Duration _batchDelay = Duration(milliseconds: 100);
  static const int _maxBatchSize = 5;

  // 🔄 재시도 설정
  static const int _maxRetries = 3;
  static const Duration _baseRetryDelay = Duration(seconds: 1);

  /// 🎯 메인 응답 생성 메서드 (통합 버전)
  static Future<String> generateResponse({
    required Persona persona,
    required List<Message> chatHistory,
    required String userMessage,
    required String relationshipType,
    String? conversationId,  // 대화방 ID 추가
    String? userId,          // 사용자 ID 추가
    String? userNickname,
    int? userAge,
    bool isCasualSpeech = false,
    String? contextHint,
    String? targetLanguage, // 번역 언어 추가
  }) async {
    // 대화 상태 관리
    if (conversationId != null && userId != null) {
      final state = ConversationStateManager.getOrCreateState(
        conversationId: conversationId,
        userId: userId,
        personaId: persona.id,
      );
      
      // 대화 상태 요약을 컨텍스트에 추가
      final stateSummary = ConversationStateManager.generateContextSummary(conversationId);
      if (stateSummary.isNotEmpty) {
        contextHint = contextHint != null 
            ? '$contextHint\n\n$stateSummary' 
            : stateSummary;
      }
    }
    
    // 성능 최적화를 위한 요청 큐잉
    final request = _PendingRequest(
      persona: persona,
      chatHistory: chatHistory,
      userMessage: userMessage,
      relationshipType: relationshipType,
      conversationId: conversationId,
      userId: userId,
      userNickname: userNickname,
      userAge: userAge,
      isCasualSpeech: isCasualSpeech,
      contextHint: contextHint,
      targetLanguage: targetLanguage,
      completer: Completer<String>(),
    );

    // 큐에 추가
    _requestQueue.add(request);

    // 배치 타이머 시작
    _batchTimer ??= Timer(_batchDelay, _processBatch);

    // 배치가 가득 찬 경우 즉시 처리
    if (_requestQueue.length >= _maxBatchSize) {
      _processBatch();
    }

    return request.completer.future;
  }

  /// 📦 배치 요청 처리
  static Future<void> _processBatch() async {
    _batchTimer?.cancel();
    _batchTimer = null;

    if (_requestQueue.isEmpty) return;

    final requests = List<_PendingRequest>.from(_requestQueue);
    _requestQueue.clear();

    // 병렬 처리
    final futures = requests.map((request) => _processRequest(request));
    await Future.wait(futures);
  }

  /// 🔄 개별 요청 처리 (재시도 로직 포함)
  static Future<void> _processRequest(_PendingRequest request) async {
    int retryCount = 0;

    while (retryCount < _maxRetries) {
      try {
        final response = await _makeApiCall(request);

        // 🎭 한국어 대화 개선 적용
        final enhancedResponse = await _enhanceKoreanResponse(
          response: response,
          persona: request.persona,
          relationshipType: request.relationshipType,
          userMessage: request.userMessage,
          recentAIMessages: _extractRecentAIMessages(request.chatHistory),
          userNickname: request.userNickname,
          isCasualSpeech: request.isCasualSpeech,
        );

        // 대화 상태 업데이트
        if (request.conversationId != null) {
          final aiMessage = Message(
            id: DateTime.now().millisecondsSinceEpoch.toString(),
            personaId: request.persona.id,
            content: enhancedResponse,
            type: MessageType.text,
            isFromUser: false,
            timestamp: DateTime.now(),
          );
          
          ConversationStateManager.updateState(
            conversationId: request.conversationId!,
            message: aiMessage,
            metadata: {
              'model': AppConstants.openAIModel,
              'temperature': _temperature,
            },
          );
        }

        request.completer.complete(enhancedResponse);
        return;
      } catch (e) {
        retryCount++;

        if (retryCount >= _maxRetries) {
          debugPrint('🔄 Max retries reached for OpenAI request');
          debugPrint('🔄 Final error: $e');
          request.completer.complete(
              _getFallbackResponse(request.persona, request.userMessage));
          return;
        }

        debugPrint('🔄 Retry attempt $retryCount after error: $e');

        // 지수적 백오프
        final delay = _baseRetryDelay * (1 << (retryCount - 1));
        await Future.delayed(delay);
      }
    }
  }

  /// 🌐 실제 API 호출
  static Future<String> _makeApiCall(_PendingRequest request) async {
    final apiKey = _apiKey;

    if (apiKey.isEmpty) {
      debugPrint('❌ OpenAI API key is empty');
      throw Exception('API key not configured');
    }

    debugPrint(
        '🔑 API Key validation: ${apiKey.substring(0, 10)}...${apiKey.substring(apiKey.length - 4)}');
    debugPrint('🤖 Using model: ${AppConstants.openAIModel}');

    // 🔍 고급 패턴 분석 수행
    final advancedAnalyzer = AdvancedPatternAnalyzer();
    final advancedAnalysis = await advancedAnalyzer.analyzeComprehensive(
      userMessage: request.userMessage,
      chatHistory: request.chatHistory,
      persona: request.persona,
      userNickname: request.userNickname,
      likeScore: request.persona.likes,  // Like 점수 전달
    );

    // 패턴 감지 시 로깅
    if (advancedAnalysis.basicAnalysis.hasAnyPattern || advancedAnalysis.overallScore < 0.8) {
      debugPrint('🔍 고급 패턴 분석:');
      debugPrint('  - 기본 패턴: ${advancedAnalysis.basicAnalysis.toDebugString()}');
      debugPrint('  - 컨텍스트 점수: ${advancedAnalysis.context.coherenceScore.toStringAsFixed(2)}');
      debugPrint('  - 자연스러움: ${advancedAnalysis.naturalityScore.toStringAsFixed(2)}');
      debugPrint('  - 종합 점수: ${advancedAnalysis.overallScore.toStringAsFixed(2)}');
      if (advancedAnalysis.suggestedResponse != null) {
        debugPrint('  - 제안 응답: ${advancedAnalysis.suggestedResponse}');
      }
    }

    // 실행 가능한 가이드라인이 있으면 contextHint에 추가
    String? enhancedContextHint = request.contextHint;
    if (advancedAnalysis.actionableGuidelines.isNotEmpty) {
      final guidelines = advancedAnalysis.actionableGuidelines.join('\n');
      enhancedContextHint = enhancedContextHint != null
          ? '$enhancedContextHint\n\n## 🎯 실시간 대화 가이드라인:\n$guidelines'
          : '## 🎯 실시간 대화 가이드라인:\n$guidelines';
    }

    // 최적화된 프롬프트 생성 (고급 패턴 분석 결과 포함)
    final personalizedPrompt = OptimizedPromptService.buildOptimizedPrompt(
      persona: request.persona,
      relationshipType: request.relationshipType,
      userNickname: request.userNickname,
      userAge: request.userAge,
      isCasualSpeech: request.isCasualSpeech,
      contextHint: enhancedContextHint,
      targetLanguage: request.targetLanguage,
      patternAnalysis: advancedAnalysis.basicAnalysis, // 기본 패턴 분석 결과 전달
    );

    // 토큰 최적화된 메시지 구성
    final messages = _buildOptimizedMessages(
      personalizedPrompt: personalizedPrompt,
      chatHistory: request.chatHistory,
      userMessage: request.userMessage,
      userId: request.userId,
      personaId: request.persona.id,
    );

    // 토큰 수 추정 및 트리밍
    final estimatedTokens = _estimateTokenCount(messages);
    final optimizedMessages = estimatedTokens > _maxInputTokens
        ? _trimMessages(messages, _maxInputTokens)
        : messages;

    final response = await _httpClient
        .post(
          Uri.parse(_baseUrl),
          headers: {
            'Content-Type': 'application/json',
            'Authorization': 'Bearer $apiKey',
          },
          body: jsonEncode({
            'model': AppConstants.openAIModel,
            'messages': optimizedMessages,
            // gpt-4o-mini는 max_completion_tokens 사용
            'max_completion_tokens': request.targetLanguage != null
                ? _maxTranslationTokens
                : _maxOutputTokens,
            'temperature': _temperature, // 0.85로 설정 (자연스럽고 일관된 대화)
            // Chat Completions API 전체 파라미터 활용
            'presence_penalty': 0.3,  // 새로운 주제 유도 (-2.0 ~ 2.0)
            'frequency_penalty': 0.2, // 단어 반복 억제 (-2.0 ~ 2.0)
            'top_p': 0.95,            // 누적 확률 샘플링 (0.0 ~ 1.0)
            'n': 1,                   // 생성할 응답 개수
            'stream': false,          // 스트리밍 비활성화
            'user': request.persona.id, // 사용자 식별 (남용 방지용)
            // 'stop': null,          // 중단 시퀀스 (필요시 추가)
            // 'logit_bias': {},      // 특정 토큰 확률 조정 (필요시 추가)
            // 'seed': null,          // 재현 가능한 출력 (필요시 추가)
          }),
        )
        .timeout(
          const Duration(seconds: 30),
          onTimeout: () => throw TimeoutException('OpenAI API timeout'),
        );

    debugPrint('📡 OpenAI API Response Status: ${response.statusCode}');

    if (response.statusCode == 200) {
      final data = jsonDecode(response.body);
      final choice = data['choices'][0];
      String content = choice['message']['content'].toString();
      final finishReason = choice['finish_reason'];

      // 토큰 사용량 로깅
      final usage = data['usage'];
      debugPrint(
          'Token usage - Prompt: ${usage['prompt_tokens']}, Completion: ${usage['completion_tokens']}, Total: ${usage['total_tokens']}');
      debugPrint('Finish reason: $finishReason');

      // finish_reason이 'length'인 경우 문장이 잘렸을 가능성이 높음
      if (finishReason == 'length' && content.isNotEmpty) {
        debugPrint('⚠️ Response was truncated due to token limit');
        // 불완전한 문장 완성 처리
        content = _completeUnfinishedSentence(content);
      }

      return content.trim();
    } else if (response.statusCode == 429) {
      debugPrint('⏰ Rate limited by OpenAI');
      throw Exception('Rate limited');
    } else if (response.statusCode == 401) {
      debugPrint('🚫 Invalid API key - Status: 401');
      debugPrint('🚫 Response body: ${response.body}');
      throw Exception('Invalid API key');
    } else if (response.statusCode == 404) {
      debugPrint('❓ Model not found - Status: 404');
      debugPrint('❓ Model name: ${AppConstants.openAIModel}');
      debugPrint('❓ Response body: ${response.body}');
      throw Exception('Model not found: ${AppConstants.openAIModel}');
    } else {
      debugPrint('❌ OpenAI API Error: ${response.statusCode}');
      debugPrint('❌ Response body: ${response.body}');
      throw Exception('API error: ${response.statusCode}');
    }
  }

  /// 🎭 한국어 대화 개선 적용
  static Future<String> _enhanceKoreanResponse({
    required String response,
    required Persona persona,
    required String relationshipType,
    required String userMessage,
    required List<String> recentAIMessages,
    String? userNickname,
    bool isCasualSpeech = false,
  }) async {
    // 🔒 1. 보안 필터 적용 (최우선) - Temporarily disabled
    String secureResponse = response; // SecurityFilterService.filterResponse(
    //   response: response,
    //   userMessage: userMessage,
    //   persona: persona,
    // );

    // 2. 반복 방지 검증
    String enhancedResponse = RepetitionPrevention.preventRepetition(
      response: secureResponse,
      userMessage: userMessage,
      recentAIMessages: recentAIMessages,
      persona: persona,
    );

    // 3. 한국어 말투 검증 및 교정
    enhancedResponse = KoreanSpeechValidator.validate(
      response: enhancedResponse,
      persona: persona,
      relationshipType: relationshipType,
      userMessage: userMessage,
      recentAIMessages: recentAIMessages,
      userNickname: userNickname,
      isCasualSpeech: isCasualSpeech,
    );

    // 🔒 4. 최종 안전성 검증 - Temporarily disabled
    // if (!SecurityFilterService.validateResponseSafety(enhancedResponse)) {
    //   debugPrint('🚨 Security validation failed - generating safe fallback');
    //   return _getSecureFallbackResponse(persona, userMessage, isCasualSpeech: isCasualSpeech);
    // }

    return enhancedResponse;
  }

  /// 📋 최적화된 메시지 구성 (토큰 비용 최적화)
  static List<Map<String, String>> _buildOptimizedMessages({
    required String personalizedPrompt,
    required List<Message> chatHistory,
    required String userMessage,
    String? userId,
    String? personaId,
  }) {
    final messages = <Map<String, String>>[];

    // 컨텍스트 요약 생성 (이전 대화 압축)
    String contextSummary = '';
    if (chatHistory.length > 20 && userId != null && personaId != null) {
      // 20개 이상의 메시지가 있으면 요약 추가
      contextSummary = OptimizedContextManager.generateContextSummary(
        messages: chatHistory.take(chatHistory.length - 10).toList(),
        userId: userId,
        personaId: personaId,
      );
    }

    // 시스템 프롬프트 (압축 + 요약)
    String systemPrompt = _compressPrompt(personalizedPrompt);
    if (contextSummary.isNotEmpty) {
      systemPrompt = '''$systemPrompt

[이전 대화 요약]
$contextSummary''';
    }
    
    messages.add({
      'role': 'system',
      'content': systemPrompt,
    });

    // 관련성 높은 히스토리 선택 (이미 압축됨)
    final relevantHistory = _selectRelevantHistory(chatHistory, userMessage);

    for (final message in relevantHistory) {
      messages.add({
        'role': message.isFromUser ? 'user' : 'assistant',
        'content': message.content, // 이미 압축된 상태
      });
    }

    // 현재 사용자 메시지
    messages.add({
      'role': 'user',
      'content': userMessage,
    });

    return messages;
  }

  /// 📊 관련성 높은 히스토리 선택 (토큰 최적화)
  static List<Message> _selectRelevantHistory(
      List<Message> history, String currentMessage) {
    if (history.isEmpty) return [];

    // OptimizedContextManager 사용하여 스마트하게 선택
    const maxHistoryMessages = 10; // 8 -> 10으로 약간 증가 (더 나은 컨텍스트)
    
    final selectedMessages = OptimizedContextManager.selectOptimalMessages(
      fullHistory: history,
      currentMessage: currentMessage,
      maxMessages: maxHistoryMessages,
    );
    
    // 메시지 압축하여 토큰 절약
    final compressedMessages = selectedMessages.map((msg) {
      // 사용자 메시지는 덜 압축, AI 메시지는 더 압축
      final maxLength = msg.isFromUser ? 120 : 100;
      return Message(
        id: msg.id,
        personaId: msg.personaId,
        content: OptimizedContextManager.compressMessage(
          msg.content, 
          maxLength: maxLength,
        ),
        type: msg.type,
        isFromUser: msg.isFromUser,
        timestamp: msg.timestamp,
        emotion: msg.emotion,
        likesChange: msg.likesChange,
      );
    }).toList();
    
    return compressedMessages;
  }

  /// 🗜️ 프롬프트 압축
  static String _compressPrompt(String prompt) {
    return prompt
        .replaceAll(RegExp(r'\n{3,}'), '\n\n')
        .replaceAll(RegExp(r'\s{2,}'), ' ')
        .replaceAll(RegExp(r'#.*\n'), '')
        .trim();
  }

  /// 🔢 토큰 수 추정 (정확도 향상)
  static int _estimateTokenCount(List<Map<String, String>> messages) {
    int totalTokens = 0;
    for (final message in messages) {
      final content = message['content'] ?? '';
      // OptimizedContextManager의 정확한 토큰 추정 사용
      totalTokens += OptimizedContextManager.estimateTokens(content);
      // role과 구조를 위한 추가 토큰 (약 4토큰)
      totalTokens += 4;
    }
    return totalTokens;
  }

  /// ✂️ 토큰 제한에 맞게 메시지 트리밍
  static List<Map<String, String>> _trimMessages(
    List<Map<String, String>> messages,
    int maxTokens,
  ) {
    if (messages.length <= 2) return messages;

    final systemPrompt = messages.first;
    final userMessage = messages.last;
    final history = messages.sublist(1, messages.length - 1);

    // 토큰 제한까지 최신 히스토리 메시지 유지
    final trimmedHistory = <Map<String, String>>[];
    int currentTokens = _estimateTokenCount([systemPrompt, userMessage]);

    for (int i = history.length - 1; i >= 0; i--) {
      final messageTokens = _estimateTokenCount([history[i]]);
      if (currentTokens + messageTokens > maxTokens) break;

      trimmedHistory.insert(0, history[i]);
      currentTokens += messageTokens;
    }

    return [systemPrompt, ...trimmedHistory, userMessage];
  }

  /// 📜 최근 AI 메시지 추출
  static List<String> _extractRecentAIMessages(List<Message> chatHistory) {
    return chatHistory
        .where((msg) => !msg.isFromUser)
        .map((msg) => msg.content)
        .toList()
        .reversed
        .take(5)
        .toList();
  }

<<<<<<< HEAD
=======
  /// 🆘 폴백 응답 생성 - 에러 발생 시에만 사용
  static String _getFallbackResponse(Persona persona, String userMessage) {
    // 폴백 상황에서도 AI가 생성하도록 빈 문자열 반환
    // 프롬프트에서 폴백 상황 처리 가이드 제공
    return '';
  }

  /// 🔒 보안 폴백 응답 생성
  static String _getSecureFallbackResponse(
      Persona persona, String userMessage, {bool isCasualSpeech = false}) {
    // Use the current speech mode for consistency
    final secureResponses = isCasualSpeech
        ? [
            '아 그런 어려운 건 잘 모르겠어ㅋㅋ 다른 얘기 하자',
            '헉 너무 복잡한 얘기네~ 재밌는 거 얘기해봐',
            '음.. 그런 건 잘 모르겠는데? 뭔가 재밌는 얘기 해봐',
            '어? 그런 거보다 오늘 뭐 했어?',
            '아 그런 건... 잘 모르겠어ㅜㅜ 다른 얘기 하자',
            '으음 그런 어려운 건 말고 재밌는 얘기 해봐!',
          ]
        : [
            '음... 그런 기술적인 부분은 잘 모르겠어요. 다른 이야기해요~',
            '아 그런 어려운 건 잘 모르겠네요ㅠㅠ 다른 얘기 해봐요',
            '으음 그런 복잡한 건 말고 재밌는 얘기 해봐요!',
            '어... 그런 건 잘 모르겠는데요? 다른 이야기는 어때요?',
            '아 그런 건 너무 어려워요~ 다른 얘기 해봐요',
            '음... 그런 것보다 오늘 어떻게 지내셨어요?',
          ];

    final index = userMessage.hashCode.abs() % secureResponses.length;
    return secureResponses[index];
  }

>>>>>>> 99d83d42
  /// 🔧 불완전한 문장 완성
  static String _completeUnfinishedSentence(String text) {
    if (text.isEmpty) return text;

    final trimmed = text.trim();

    // 문장이 이미 완전한 경우
    if (trimmed.endsWith('.') ||
        trimmed.endsWith('?') ||
        trimmed.endsWith('!') ||
        trimmed.endsWith('요') ||
        trimmed.endsWith('다') ||
        trimmed.endsWith('죠') ||
        trimmed.endsWith('네') ||
        trimmed.endsWith('어') ||
        trimmed.endsWith('야')) {
      return trimmed;
    }

    // 쉼표나 특정 조사로 끝나는 경우
    if (trimmed.endsWith(',') ||
        trimmed.endsWith('는데') ||
        trimmed.endsWith('에서') ||
        trimmed.endsWith('으로') ||
        trimmed.endsWith('고') ||
        trimmed.endsWith('며')) {
      // 미완성으로 간주하고 문장 완성
      if (trimmed.contains('무슨') ||
          trimmed.contains('어떤') ||
          trimmed.contains('뭐') ||
          trimmed.contains('어디')) {
        return trimmed + ' 궁금해요';
      } else {
        return trimmed + ' 있어요';
      }
    }

    // "~하셨는데" 같은 패턴 처리
    if (trimmed.endsWith('는데') ||
        trimmed.endsWith('했는데') ||
        trimmed.endsWith('하셨는데') ||
        trimmed.endsWith('했었는데')) {
      if (trimmed.contains('무슨') || trimmed.contains('어떤')) {
        return trimmed + ' 궁금해요';
      } else {
        return trimmed + ' 어떠셨어요?';
      }
    }

    // 기타 불완전한 경우 기본 종결어미 추가
    return trimmed + '요';
  }

  /// ✅ API 키 유효성 검사
  static bool isApiKeyValid() {
    return _apiKey.isNotEmpty && _apiKey != 'your_openai_api_key_here';
  }

  /// 🧹 리소스 정리
  static void dispose() {
    _batchTimer?.cancel();
    _processBatch();
  }
}

/// 📋 대기 중인 요청 클래스
class _PendingRequest {
  final Persona persona;
  final List<Message> chatHistory;
  final String userMessage;
  final String relationshipType;
  final String? conversationId;
  final String? userId;
  final String? userNickname;
  final int? userAge;
  final bool isCasualSpeech;
  final String? contextHint;
  final String? targetLanguage;
  final Completer<String> completer;

  _PendingRequest({
    required this.persona,
    required this.chatHistory,
    required this.userMessage,
    required this.relationshipType,
    this.conversationId,
    this.userId,
    this.userNickname,
    this.userAge,
    this.isCasualSpeech = false,
    this.contextHint,
    this.targetLanguage,
    required this.completer,
  });
}

/// 🚫 반복 방지 시스템
class RepetitionPrevention {
  /// 📝 반복 방지 메인 메서드
  static String preventRepetition({
    required String response,
    required String userMessage,
    required List<String> recentAIMessages,
    required Persona persona,
  }) {
    // 1. 사용자 메시지 반복 방지
    String improvedResponse =
        _preventUserMessageRepetition(response, userMessage, persona);

    // 2. AI 메시지 반복 방지
    improvedResponse = _preventAIMessageRepetition(
        improvedResponse, recentAIMessages, persona);

    // 3. 단조로운 응답 개선
    improvedResponse =
        _improveBlandResponses(improvedResponse, userMessage, persona);

    return improvedResponse;
  }

  /// 🔄 사용자 메시지 반복 방지
  static String _preventUserMessageRepetition(
      String response, String userMessage, Persona persona) {
    // 사용자 메시지에서 핵심 키워드 추출
    final userKeywords = _extractKeywords(userMessage);

    // 응답에서 사용자의 핵심 문장 그대로 반복하는 패턴 감지
    if (_isEchoing(response, userMessage)) {
      return _generateNonEchoingResponse(userMessage, persona);
    }

    // 키워드 과도 반복 방지
    String improvedResponse = response;
    for (final keyword in userKeywords) {
      if (keyword.length > 2) {
        final count = RegExp(keyword, caseSensitive: false)
            .allMatches(improvedResponse)
            .length;
        if (count > 2) {
          improvedResponse =
              _replaceExcessiveKeywords(improvedResponse, keyword, persona);
        }
      }
    }

    return improvedResponse;
  }

  /// 🔄 AI 메시지 반복 방지
  static String _preventAIMessageRepetition(
      String response, List<String> recentAIMessages, Persona persona) {
    if (recentAIMessages.isEmpty) return response;

    // 최근 메시지와 유사도 검사
    for (final recentMessage in recentAIMessages.take(3)) {
      final similarity = _calculateSimilarity(response, recentMessage);
      if (similarity > 0.7) {
        return _generateVariedResponse(response, persona);
      }
    }

    return response;
  }

  /// 🎨 단조로운 응답 개선
  static String _improveBlandResponses(
      String response, String userMessage, Persona persona) {
    // 너무 짧거나 단조로운 응답 감지
    final blandPatterns = [
      RegExp(r'^(네|아|어|음|그래|좋아|맞아)\.?$'),
      RegExp(r'^(ㅋㅋ|ㅎㅎ|ㅜㅜ|ㅠㅠ)\.?$'),
      RegExp(r'^.{1,5}$'), // 5글자 이하
    ];

    for (final pattern in blandPatterns) {
      if (pattern.hasMatch(response.trim())) {
        return _expandBlandResponse(response, userMessage, persona);
      }
    }

    return response;
  }

  /// 🔍 키워드 추출
  static List<String> _extractKeywords(String text) {
    final words = text.split(RegExp(r'\s+'));
    return words
        .where(
            (word) => word.length > 2 && !RegExp(r'^[ㅋㅎㅠㅜ]+$').hasMatch(word))
        .toList();
  }

  /// 🔊 에코 감지
  static bool _isEchoing(String response, String userMessage) {
    // 사용자 메시지의 주요 부분이 응답에 그대로 포함되는지 확인
    final userPhrases = userMessage.split(RegExp(r'[.!?]'));
    for (final phrase in userPhrases) {
      if (phrase.trim().length > 5 && response.contains(phrase.trim())) {
        return true;
      }
    }
    return false;
  }

  /// 📊 유사도 계산
  static double _calculateSimilarity(String text1, String text2) {
    final words1 = Set.from(text1.split(RegExp(r'\s+')));
    final words2 = Set.from(text2.split(RegExp(r'\s+')));

    final intersection = words1.intersection(words2);
    final union = words1.union(words2);

    return union.isEmpty ? 0.0 : intersection.length / union.length;
  }

  /// 🎯 비반복 응답 생성
  static String _generateNonEchoingResponse(
      String userMessage, Persona persona) {
    final alternatives = [
      '아 그렇구나!',
      '오 정말?',
      '헐 대박',
      '와 신기하다',
      '어머 그래?',
      '아 진짜?',
      '완전 신기해',
      '헐 몰랐어',
    ];

    final index = userMessage.hashCode.abs() % alternatives.length;
    return alternatives[index];
  }

  /// 🔄 키워드 과다 반복 교체
  static String _replaceExcessiveKeywords(
      String response, String keyword, Persona persona) {
    // 동의어나 대체 표현으로 일부 반복 제거
    final synonyms = {
      '좋아': ['멋져', '훌륭해', '대박', '완전'],
      '재밌어': ['꿀잼', '대박', '신기해', '멋져'],
      '그래': ['맞아', '인정', '그치', '어'],
      '정말': ['진짜', '완전', '너무', '엄청'],
    };

    String result = response;
    final alternatives = synonyms[keyword] ?? [''];
    if (alternatives.isNotEmpty && alternatives[0].isNotEmpty) {
      final replacement =
          alternatives[keyword.hashCode.abs() % alternatives.length];
      // 첫 번째 반복만 교체
      result = result.replaceFirst(keyword, replacement);
    }

    return result;
  }

  /// 🎨 다양한 응답 생성
  static String _generateVariedResponse(String response, Persona persona) {
    // 기본 응답에 변화 추가
    final variations = [
      ' ㅎㅎ',
      ' ㅋㅋ',
      '~',
      ' 완전',
      ' 진짜',
    ];

    final variation = variations[response.hashCode.abs() % variations.length];
    return response + variation;
  }

  /// 📈 단조로운 응답 확장
  static String _expandBlandResponse(
      String response, String userMessage, Persona persona) {
    final expansions = [
      '${response} 어떻게 생각해?',
      '${response} 뭔가 더 말해봐',
      '${response} 그러게... 어떡하지?',
      '${response} 완전 그런 것 같아',
      '${response} 나도 그래',
    ];

    final index = userMessage.hashCode.abs() % expansions.length;
    return expansions[index];
  }
}

/// 🇰🇷 한국어 말투 검증 및 교정 클래스
class KoreanSpeechValidator {
  /// ✅ 메인 검증 메서드
  static String validate({
    required String response,
    required Persona persona,
    required String relationshipType,
    String? userMessage,
    List<String>? recentAIMessages,
    String? userNickname,
    bool isCasualSpeech = false,
  }) {
    String validated = response;

    // 1. AI 같은 표현 제거
    validated = _removeAIExpressions(validated);

    // 2. 페르소나 이름 콜론 패턴 제거
    validated = validated.replaceAllMapped(
        RegExp(r'^[\w가-힯]+:\s*', multiLine: true), (match) => '');

    // 3. 복수 표현 제거/변현
    if (isCasualSpeech) {
      validated = validated.replaceAll('여러분', '너');
      validated = validated.replaceAll('다들', '너');
      validated = validated.replaceAll('모두', '');
    } else if (userNickname != null && userNickname.isNotEmpty) {
      validated = validated.replaceAll('여러분', '${userNickname}님');
      validated = validated.replaceAll('다들', '');
      validated = validated.replaceAll('모두', '');
    } else {
      validated = validated.replaceAll('여러분', '');
      validated = validated.replaceAll('다들', '');
      validated = validated.replaceAll('모두', '');
    }

    // 4. 이모티콘을 한국 표현으로 변환
    validated = _convertEmojisToKorean(validated);

    // 5. 말투 및 관계별 톤은 이제 프롬프트에서 처리됨

    // 7. 20대 자연스러운 표현 추가
    validated = _addNaturalExpressions(validated);

    // 8. 🎭 페르소나별 맞춤 대화 스타일 적용
    validated =
        _applyPersonaSpecificStyle(validated, persona, relationshipType);

    // 9. 상황별 질문 추가는 이제 프롬프트에서 처리됨

    return validated.trim();
  }

  /// 🚫 AI 같은 표현 제거 (강화)
  static String _removeAIExpressions(String text) {
    // 1. 기본 AI 표현들
    final aiPhrases = [
      '네, 알겠습니다',
      '도움이 되었으면 좋겠습니다',
      '추가로 궁금한 것이 있으시면',
      '제가 도와드릴 수 있는',
      '도움을 드릴 수 있어서',
      '참고하시면 좋을 것 같습니다',
      '의견을 나누어주세요',
      '소중한 이야기를 해주세요',
      '제가 생각하기에는',
      '제 생각에는',
      '어떻게 보시나요',
      '그렇게 생각하시는군요',
      '이해하실 수 있을 거예요',
      '도움이 필요하시면',
      '언제든지 말씀해주세요',
      '궁금한 점이 있으시면',
      '더 자세히 설명해드릴까요',
      '이런 건 어떠신가요',
      '제가 제안드리자면',
      '혹시 괜찮으시다면',
      '이런 식으로 하시면',
      '그렇다면 이건 어떨까요',
      '제가 알기로는',
      '이렇게 하시는 게',
      '그런 경우라면',
      '보통은 이렇게',
      '일반적으로는',
      '대부분의 경우',
      '그런 점에서',
      '이런 측면에서',
      '그런 의미에서',
      '다시 한 번 말씀드리면',
      '정리하자면',
      '요약하자면',
      '결론적으로',
      '간단히 말하면',
      '좀 더 구체적으로',
      '예를 들어서',
      '다시 말해서',
      '즉,',
      '그런데 한 가지',
      '참고로 말씀드리면',
      '말씀드리자면',
      '도와드릴게요',
      '해드릴게요',
      '드릴게요',
      '이해가 되셨나요',
      '어떠신가요',
      '그렇지 않나요',
      '그런 것 같지 않나요',
      '제가 보기에는',
      '저의 경우에는',
      '경험상',
      '개인적으로는',
      '솔직히 말씀드리면',
      '사실을 말하자면',
      '실제로는',
      '정말이지',
      '확실히',
      '분명히',
      '틀림없이',
      '아마도',
      '혹시나',
      '혹시라도',
      '어쩌면',
      '그럴 수도',
      '그럴지도',
      '그런지도',
    ];

    // 2. 20대가 쓰지 않는 딱딱한 표현들을 자연스럽게 교체 (존댓말은 유지)
    final formalExpressions = {
      // 접속사와 부사 - 자연스럽게 바꿀 수 있는 것만
      '왜냐하면': '왜냐면',
      '그렇지만': '근데',
      '그런데': '근데',
      '그러나': '근데',
      '하지만': '근데',
      '따라서': '그래서',
      '그러므로': '그래서',
      '그러니까': '그니까',
      '그러면': '그럼',

      // 대명사 - 자연스럽게 줄일 수 있는 것만
      '무엇': '뭐',
      '무엇을': '뭘',
      '무엇이': '뭐가',
      '이것': '이거',
      '저것': '저거',
      '그것': '그거',
      '이것을': '이거를',
      '저것을': '저거를',
      '그것을': '그거를',
      '이것이': '이게',
      '저것이': '저게',
      '그것이': '그게',
      '이야기': '얘기',

      // 부사 - 딱딱한 표현만 교체
      '정말로': '진짜',
      '진짜로': '진짜',
      '너무나': '너무',
      '매우': '완전',
      '아주': '완전',
      '대단히': '완전',
      '상당히': '꽤',
      '조금': '좀',
      '약간': '좀',
      '단지': '그냥',
      '결코': '절대',

      // 어미 - 너무 딱딱한 것만 교체
      '그렇다고': '그렇다구',
      '어떤': '무슨',
    };

    // 3. 과도하게 설명적인 표현 제거
    final overExplainingPatterns = [
      RegExp(r'이렇게 인사해주니까 기분이 좋네요[~!]*'),
      RegExp(r'혹시 요즘.*있으면.*공유해줘요[~!]*'),
      RegExp(r'마음에 쏙 드는.*있으면[^.!?]*'),
      RegExp(r'사진 찍으셨으면[^.!?]*'),
      RegExp(r'제가.*도와드릴[^.!?]*'),
      RegExp(r'제가.*생각하기에[^.!?]*'),
      RegExp(r'제 생각에는[^.!?]*'),
      RegExp(r'아마도.*것 같아요[^.!?]*'),
      RegExp(r'혹시.*있으시면[^.!?]*'),
      RegExp(r'그런 것 같은데[^.!?]*'),
      RegExp(r'그렇게 생각하시는[^.!?]*'),
      RegExp(r'이해하실 수 있을[^.!?]*'),
      RegExp(r'도움이 필요하시면[^.!?]*'),
      RegExp(r'언제든지 말씀해[^.!?]*'),
      RegExp(r'궁금한 점이 있으시면[^.!?]*'),
      RegExp(r'더 자세히 설명해[^.!?]*'),
      RegExp(r'이런 건 어떠신가요[^.!?]*'),
      RegExp(r'제가 제안드리자면[^.!?]*'),
      RegExp(r'혹시 괜찮으시다면[^.!?]*'),
      RegExp(r'이런 식으로 하시면[^.!?]*'),
      RegExp(r'그렇다면 이건 어떨까요[^.!?]*'),
      RegExp(r'제가 알기로는[^.!?]*'),
      RegExp(r'이렇게 하시는 게[^.!?]*'),
      RegExp(r'그런 경우라면[^.!?]*'),
      RegExp(r'보통은 이렇게[^.!?]*'),
      RegExp(r'일반적으로는[^.!?]*'),
      RegExp(r'대부분의 경우[^.!?]*'),
      RegExp(r'그런 점에서[^.!?]*'),
      RegExp(r'이런 측면에서[^.!?]*'),
      RegExp(r'그런 의미에서[^.!?]*'),
      RegExp(r'다시 한 번 말씀드리면[^.!?]*'),
      RegExp(r'정리하자면[^.!?]*'),
      RegExp(r'요약하자면[^.!?]*'),
      RegExp(r'결론적으로[^.!?]*'),
      RegExp(r'간단히 말하면[^.!?]*'),
      RegExp(r'좀 더 구체적으로[^.!?]*'),
      RegExp(r'예를 들어서[^.!?]*'),
      RegExp(r'다시 말해서[^.!?]*'),
      RegExp(r'참고로 말씀드리면[^.!?]*'),
    ];

    String result = text;

    // AI 표현 제거
    for (final phrase in aiPhrases) {
      result = result.replaceAll(phrase, '');
    }

    // 딱딱한 표현 교체
    formalExpressions.forEach((formal, natural) {
      result = result.replaceAll(formal, natural);
    });

    // 과도한 설명 패턴 제거
    for (final pattern in overExplainingPatterns) {
      result = result.replaceAllMapped(pattern, (match) => '');
    }

    return result;
  }

  /// 😊 → ㅎㅎ 이모티콘 변환
  static String _convertEmojisToKorean(String text) {
    final emojiMap = {
      '😊': 'ㅎㅎ',
      '😄': 'ㅋㅋㅋ',
      '😂': 'ㅋㅋㅋㅋㅋ',
      '😢': 'ㅠㅠ',
      '😭': 'ㅜㅜ',
      '❤️': '',
      '💕': '',
      '✨': '',
      '🎉': '',
      '👍': '',
      '😍': 'ㅎㅎ',
      '🤔': '음...',
      '😅': 'ㅋㅋ',
    };

    String result = text;
    emojiMap.forEach((emoji, korean) {
      result = result.replaceAll(emoji, korean);
    });

    return result;
  }

  /// ✨ 20대 자연스러운 표현 추가
  static String _addNaturalExpressions(String text) {
    String result = text;

    // ㅋㅋ/ㅎㅎ가 없으면 추가 (필수!)
    if (!result.contains('ㅋ') &&
        !result.contains('ㅎ') &&
        !result.contains('ㅠ')) {
      // 문장 끝에 적절한 표현 추가
      if (result.contains('?')) {
        // 의문문엔 ㅋㅋ
        result = result.replaceFirst('?', '?ㅋㅋ');
      } else if (result.contains('!')) {
        // 감탄문엔 ㅎㅎ
        result = result.replaceFirst('!', '!ㅎㅎ');
      } else if (result.endsWith('.')) {
        // 평서문엔 랜덤
        final endings = ['ㅋㅋ', 'ㅎㅎ', 'ㅋㅋㅋ'];
        final randomEnding = endings[result.hashCode.abs() % endings.length];
        result = result.substring(0, result.length - 1) + randomEnding;
      } else {
        // 마침표가 없으면 추가
        final endings = ['ㅋㅋ', 'ㅎㅎ', '~'];
        final randomEnding = endings[result.hashCode.abs() % endings.length];
        result = result + randomEnding;
      }
    }

    // 짧은 응답에 자연스러운 시작 표현 추가
    if (result.length < 15) {
      final contextualStarters = {
        'positive': ['와 ', '헐 ', '오 ', '대박 '],
        'question': ['어 ', '음 ', '아 '],
        'casual': ['아 ', '그냥 ', '음 '],
        'excited': ['우와 ', '와 ', '헐 ', '완전 '],
      };

      String starterType = 'casual';
      if (result.contains('?'))
        starterType = 'question';
      else if (result.contains('!'))
        starterType = 'excited';
      else if (result.contains('좋') ||
          result.contains('멋') ||
          result.contains('대박')) starterType = 'positive';

      final starters = contextualStarters[starterType]!;
      final randomStarter = starters[result.hashCode.abs() % starters.length];
      result = randomStarter + result;
    }

    // 자연스러운 표현으로 교체
    final naturalReplacements = {
      '어떤 장르': '무슨 장르',
      '어떤 영화': '무슨 영화',
      '어떤 음악': '무슨 음악',
      '정말 좋아요': '진짜 좋아',
      '정말 재미있어요': '진짜 재밌어',
      '정말 대단해요': '진짜 대박',
      '그렇습니다': '그래요',
      '맞습니다': '맞아요',
      '좋습니다': '좋아요',
      '재미있습니다': '재밌어요',
      '감사합니다': '고마워요',
      '그렇군요': '그렇구나',
      '그런가요': '그런가',
      '맞나요': '맞나',
      '좋나요': '좋나',
      '저녁 메뉴 추천': '저메추',
      '점심 메뉴 추천': '점메추',
      '아침 메뉴 추천': '아메추',
      // '맛있': '존맛', // 제거 - 친밀도가 높을 때만 사용해야 함
      '재미있': '꿀잼',
      '재미없': '노잼',
    };

    naturalReplacements.forEach((formal, natural) {
      result = result.replaceAll(formal, natural);
    });

    // 20대가 실제로 쓰는 자연스러운 줄임말만 사용 (30% 확률)
    final casualContractions = {
      '무엇을': '뭘',
      '무엇이': '뭐가',
      '그런데': '근데',
      '그러면': '그럼',
      '그렇지': '그치',
      '그래서': '그래서',
      '너무': '너무',
      '진짜': '진짜',
      '정말': '진짜',
    };

    if (result.hashCode % 3 == 0) {
      casualContractions.forEach((formal, casual) {
        if (result.contains(formal)) {
          result = result.replaceFirst(formal, casual);
        }
      });
    }

    return result;
  }

  /// 🚨 관계 레벨에 따른 강한 슬랭 적용 (존맛 등 주의 필요한 표현)
  static String _applyRelationshipBasedSlang(String text, Persona persona) {
    String result = text;
    
    // 친밀도 체크 - 100점 이상 (가까운 친구 이상)일 때만 강한 슬랭 사용
    if (persona.likes >= 100) {
      // 존맛 - 매우 조심스럽게 사용 (30% 확률)
      if (result.contains('맛있') && Random().nextInt(100) < 30) {
        // 문맥에 맞게 변환
        result = result.replaceAll('진짜 맛있어', '존맛이야');
        result = result.replaceAll('너무 맛있어', '완전 존맛');
        result = result.replaceAll('맛있어 보여', '존맛일 것 같아');
        result = result.replaceAll('맛있겠다', '존맛이겠다');
        // 단순 '맛있어'는 50% 확률로만 변환
        if (Random().nextInt(100) < 50) {
          result = result.replaceAll('맛있어', '존맛이야');
        }
      }
      
      // 다른 강한 슬랭들도 친밀도 높을 때만 (20% 확률)
      if (Random().nextInt(100) < 20) {
        result = result.replaceAll('진짜 대박', '개쩐다');
        result = result.replaceAll('정말 좋아', '개좋아');
      }
    } else if (persona.likes >= 50) {
      // 중간 친밀도 (50-100) - 가벼운 슬랭만
      // 점메추, 저메추 같은 안전한 표현은 이미 naturalReplacements에서 처리됨
      // 추가적인 가벼운 슬랭 처리 가능
    }
    // 낮은 친밀도 (0-50)에서는 슬랭 사용 안함
    
    return result;
  }

  /// 🎭 페르소나별 맞춤 대화 스타일 적용
  static String _applyPersonaSpecificStyle(
      String text, Persona persona, String relationshipType) {
    // 페르소나 이름별 특화 스타일 적용
    switch (persona.name) {
      case '상훈':
        return _applyFriendlyMaleStyle(text, relationshipType);
      case 'Dr. 박지은':
        return _applyExpertPsychologistStyle(text, relationshipType);
      case '수진':
        return _applyWarmCookingStyle(text, relationshipType);
      case '예림':
        return _applyGameOtakuStyle(text, relationshipType);
      case '예슬':
        return _applyFashionTrendyStyle(text, relationshipType);
      case '윤미':
        return _applyStudentEagerStyle(text, relationshipType);
      case '정훈':
        return _applyFitnessReliableStyle(text, relationshipType);
      case '지우':
        return _applyTravelFreeStyle(text, relationshipType);
      case '채연':
        return _applyArtisticCalmStyle(text, relationshipType);
      case '하연':
        return _applyFriendlyCaringStyle(text, relationshipType);
      case '혜진':
        return _applyCareerAmbitiousStyle(text, relationshipType);
      default:
        return text;
    }
  }

  /// 🏃‍♂️ 상훈: 친근하고 활발한 남성 스타일
  static String _applyFriendlyMaleStyle(String text, String relationshipType) {
    final sportsExpressions = {
      '좋아': '개좋아',
      '힘들어': '힘들다',
      '재밌어': '꿀잼',
      '멋져': '개멋져',
    };

    String result = text;

    if (relationshipType == 'friend' || relationshipType == '친구') {
      sportsExpressions.forEach((basic, enhanced) {
        if (result.contains(basic) && result.hashCode % 3 == 0) {
          result = result.replaceFirst(basic, enhanced);
        }
      });

      if (result.hashCode % 8 == 0 && result.length > 20) {
        final sportsComments = [' 운동 끝나고 얘기하자', ' 헬스장 다녀온 후에'];
        result += sportsComments[result.hashCode.abs() % sportsComments.length];
      }
    }

    return result;
  }

  /// 👩‍⚕️ Dr. 박지은: 전문가이면서도 따뜻한 상담사 스타일
  static String _applyExpertPsychologistStyle(
      String text, String relationshipType) {
    final psychologyExpressions = {
      '그렇구나': '그렇군요',
      '힘들어': '많이 힘드셨을 것 같아요',
      '좋아': '좋으시군요',
      '괜찮아': '괜찮으실 거예요',
    };

    String result = text;

    psychologyExpressions.forEach((casual, professional) {
      if (result.contains(casual) && result.hashCode % 4 == 0) {
        result = result.replaceFirst(casual, professional);
      }
    });

    if (result.hashCode % 6 == 0 && result.length > 15) {
      final empathyPhrases = [' 이해해요', ' 공감이 돼요', ' 그 마음 알 것 같아요'];
      result += empathyPhrases[result.hashCode.abs() % empathyPhrases.length];
    }

    return result;
  }

  /// 🍳 수진: 요리/맛집에 관심 많은 따뜻한 스타일
  static String _applyWarmCookingStyle(String text, String relationshipType) {
    final cookingExpressions = {
      '맛있어': '진짜 맛있어',
      '좋아': '완전 좋아',
      '배고파': '배고프다',
      '먹고 싶어': '완전 먹고 싶어',
    };

    String result = text;

    cookingExpressions.forEach((basic, enhanced) {
      if (result.contains(basic) && result.hashCode % 3 == 0) {
        result = result.replaceFirst(basic, enhanced);
      }
    });

    if (result.hashCode % 7 == 0 && result.length > 20) {
      final foodComments = [' 맛있는 거 먹자', ' 요리해줄까', ' 맛집 알려줘'];
      result += foodComments[result.hashCode.abs() % foodComments.length];
    }

    return result;
  }

  /// 🎮 예림: 게임/애니메이션 좋아하는 발랄한 스타일
  static String _applyGameOtakuStyle(String text, String relationshipType) {
    final gameExpressions = {
      '재밌어': '꿀잼',
      '좋아': '굿굿',
      '싫어': '별로야',
      '멋져': '개멋져',
      '예뻐': '완전 예뻐',
    };

    String result = text;

    gameExpressions.forEach((basic, enhanced) {
      if (result.contains(basic) && result.hashCode % 3 == 0) {
        result = result.replaceFirst(basic, enhanced);
      }
    });

    if (result.hashCode % 8 == 0 && result.length > 15) {
      final gameComments = [' 게임할래', ' 애니 보자', ' 같이 할래'];
      result += gameComments[result.hashCode.abs() % gameComments.length];
    }

    return result;
  }

  /// 👗 예슬: 패션/뷰티에 관심 많은 세련된 스타일
  static String _applyFashionTrendyStyle(String text, String relationshipType) {
    final fashionExpressions = {
      '예뻐': '완전 예뻐',
      '멋져': '진짜 멋져',
      '좋아': '완전 좋아',
      '트렌디': '완전 트렌디',
    };

    String result = text;

    fashionExpressions.forEach((basic, enhanced) {
      if (result.contains(basic) && result.hashCode % 3 == 0) {
        result = result.replaceFirst(basic, enhanced);
      }
    });

    if (result.hashCode % 7 == 0 && result.length > 20) {
      final fashionComments = [' 스타일링 해줄까', ' 쇼핑 가자', ' 예쁘게 꾸며볼까'];
      result += fashionComments[result.hashCode.abs() % fashionComments.length];
    }

    return result;
  }

  /// 📚 윤미: 공부/학습에 열정적인 대학생 스타일
  static String _applyStudentEagerStyle(String text, String relationshipType) {
    final studyExpressions = {
      '공부': '공부',
      '열심히': '완전 열심히',
      '좋아': '좋아',
      '힘들어': '힘들긴 하지만',
    };

    String result = text;

    studyExpressions.forEach((basic, enhanced) {
      if (result.contains(basic) && result.hashCode % 4 == 0) {
        result = result.replaceFirst(basic, enhanced);
      }
    });

    if (result.hashCode % 8 == 0 && result.length > 15) {
      final studyComments = [' 같이 공부하자', ' 시험 끝나면', ' 도서관 갈까'];
      result += studyComments[result.hashCode.abs() % studyComments.length];
    }

    return result;
  }

  /// 💪 정훈: 운동/헬스에 관심 많은 듬직한 스타일
  static String _applyFitnessReliableStyle(
      String text, String relationshipType) {
    final fitnessExpressions = {
      '힘들어': '힘들긴 하지만',
      '좋아': '좋지',
      '운동': '운동',
      '건강': '건강',
    };

    String result = text;

    fitnessExpressions.forEach((basic, enhanced) {
      if (result.contains(basic) && result.hashCode % 4 == 0) {
        result = result.replaceFirst(basic, enhanced);
      }
    });

    if (result.hashCode % 7 == 0 && result.length > 20) {
      final fitnessComments = [' 헬스장 가자', ' 같이 운동할까', ' 몸 만들어야지'];
      result += fitnessComments[result.hashCode.abs() % fitnessComments.length];
    }

    return result;
  }

  /// ✈️ 지우: 여행/자유로운 활발한 스타일
  static String _applyTravelFreeStyle(String text, String relationshipType) {
    final travelExpressions = {
      '좋아': '완전 좋아',
      '자유로워': '자유로워',
      '여행': '여행',
      '모험': '모험',
    };

    String result = text;

    travelExpressions.forEach((basic, enhanced) {
      if (result.contains(basic) && result.hashCode % 3 == 0) {
        result = result.replaceFirst(basic, enhanced);
      }
    });

    if (result.hashCode % 8 == 0 && result.length > 15) {
      final travelComments = [' 여행 가자', ' 어디 갈까', ' 새로운 곳 가보자'];
      result += travelComments[result.hashCode.abs() % travelComments.length];
    }

    return result;
  }

  /// 🎨 채연: 예술/감성적 차분한 스타일
  static String _applyArtisticCalmStyle(String text, String relationshipType) {
    final artExpressions = {
      '예뻐': '아름다워',
      '좋아': '좋아',
      '감성': '감성',
      '예술': '예술',
    };

    String result = text;

    artExpressions.forEach((basic, enhanced) {
      if (result.contains(basic) && result.hashCode % 4 == 0) {
        result = result.replaceFirst(basic, enhanced);
      }
    });

    if (result.hashCode % 8 == 0 && result.length > 20) {
      final artComments = [' 전시회 가볼까', ' 감성 있는 곳', ' 예술적이야'];
      result += artComments[result.hashCode.abs() % artComments.length];
    }

    return result;
  }

  /// 🤗 하연: 친근하고 다정한 상냥한 스타일
  static String _applyFriendlyCaringStyle(
      String text, String relationshipType) {
    final caringExpressions = {
      '괜찮아': '괜찮아',
      '좋아': '좋아',
      '힘들어': '힘들겠다',
      '고마워': '고마워',
    };

    String result = text;

    caringExpressions.forEach((basic, enhanced) {
      if (result.contains(basic) && result.hashCode % 3 == 0) {
        result = result.replaceFirst(basic, enhanced);
      }
    });

    // 무작위 위로 메시지 추가 제거 - 맥락 없이 추가되는 문제
    // if (result.hashCode % 6 == 0 && result.length > 15) {
    //   final caringComments = [' 힘내', ' 괜찮을 거야', ' 같이 있어줄게'];
    //   result += caringComments[result.hashCode.abs() % caringComments.length];
    // }

    return result;
  }

  /// 💼 혜진: 커리어 중심의 야망 있는 스타일
  static String _applyCareerAmbitiousStyle(
      String text, String relationshipType) {
    final careerExpressions = {
      '일': '일',
      '성공': '성공',
      '목표': '목표',
      '열심히': '열심히',
    };

    String result = text;

    careerExpressions.forEach((basic, enhanced) {
      if (result.contains(basic) && result.hashCode % 4 == 0) {
        result = result.replaceFirst(basic, enhanced);
      }
    });

    if (result.hashCode % 8 == 0 && result.length > 20) {
      final careerComments = [' 성공하자', ' 목표 달성하자', ' 열심히 하자'];
      result += careerComments[result.hashCode.abs() % careerComments.length];
    }

    return result;
  }
}<|MERGE_RESOLUTION|>--- conflicted
+++ resolved
@@ -521,8 +521,6 @@
         .toList();
   }
 
-<<<<<<< HEAD
-=======
   /// 🆘 폴백 응답 생성 - 에러 발생 시에만 사용
   static String _getFallbackResponse(Persona persona, String userMessage) {
     // 폴백 상황에서도 AI가 생성하도록 빈 문자열 반환
@@ -533,30 +531,10 @@
   /// 🔒 보안 폴백 응답 생성
   static String _getSecureFallbackResponse(
       Persona persona, String userMessage, {bool isCasualSpeech = false}) {
-    // Use the current speech mode for consistency
-    final secureResponses = isCasualSpeech
-        ? [
-            '아 그런 어려운 건 잘 모르겠어ㅋㅋ 다른 얘기 하자',
-            '헉 너무 복잡한 얘기네~ 재밌는 거 얘기해봐',
-            '음.. 그런 건 잘 모르겠는데? 뭔가 재밌는 얘기 해봐',
-            '어? 그런 거보다 오늘 뭐 했어?',
-            '아 그런 건... 잘 모르겠어ㅜㅜ 다른 얘기 하자',
-            '으음 그런 어려운 건 말고 재밌는 얘기 해봐!',
-          ]
-        : [
-            '음... 그런 기술적인 부분은 잘 모르겠어요. 다른 이야기해요~',
-            '아 그런 어려운 건 잘 모르겠네요ㅠㅠ 다른 얘기 해봐요',
-            '으음 그런 복잡한 건 말고 재밌는 얘기 해봐요!',
-            '어... 그런 건 잘 모르겠는데요? 다른 이야기는 어때요?',
-            '아 그런 건 너무 어려워요~ 다른 얘기 해봐요',
-            '음... 그런 것보다 오늘 어떻게 지내셨어요?',
-          ];
-
-    final index = userMessage.hashCode.abs() % secureResponses.length;
-    return secureResponses[index];
-  }
-
->>>>>>> 99d83d42
+    // 보안 폴백 상황에서도 AI가 생성하도록 빈 문자열 반환
+    // 하드코딩된 응답 제거 - OpenAI API만 사용
+    return '';
+  }
   /// 🔧 불완전한 문장 완성
   static String _completeUnfinishedSentence(String text) {
     if (text.isEmpty) return text;
